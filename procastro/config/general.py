import re
from pathlib import Path
from shutil import copy2

import platformdirs as pd
import toml
from procastro.config.definitions import AppName, AppAuthor

__all__ = ['config_user', 'config_save', 'config_update_file', '_config_get_all', '_get_config_directory']

config_dir = pd.user_config_dir(AppName, AppAuthor)
cache_dir = pd.user_cache_dir(AppName, AppAuthor)

def config_user(section: str,
                default: str = None,
                read_default: bool = False,
                ):
    """
    Returns in a TOML-style dictionary with variables taken from the configuration file. The first time
    a section is run it will take values from the default/ directory... afterwards it will copy the
    config dir to the user directory.

    Parameters
    ----------
    read_default: bool
    whether to return the default configuration file or the user's

    default: str
    if given, then uses this file as default value instead, it will be located in the user directory

    return_file: bool
    whether to return the name of the configfile

    section: str
    Name of the section config to load

    """
    user_dir = Path(config_dir)
    user_dir.mkdir(parents=True, exist_ok=True)
    user_file = user_dir.joinpath(f"{section}.toml")

    if not user_file.exists() or read_default:
        # if the user file does not exists, then read from default add cache's directory and save
        if default is None:
            default = Path(__file__).parent.joinpath("..", "defaults", f"{section}.toml")
        else:
            default = user_dir / default

        config_content = ""
        if default.exists():
            config_content = default.read_text(encoding='utf-8')

        # copy files that should go into config directory
        replace_pattern = re.compile(r'"%CONFIG_DIR%/(.+?)"')
        changes = []
        for filename in re.findall(replace_pattern, config_content):
            orig = Path(__file__).parent.joinpath('../defaults') / filename
            target = user_dir / filename
            print(f"copying {orig} to {target}")
            copy2(orig, target)
            config_content = re.sub(f'"%CONFIG_DIR%/{filename}"',
                                    f'"{str(target).encode('unicode_escape').decode().encode('unicode_escape').decode()}"',
                                    config_content,
                                    count=1)
            print(config_content)

        # add cache directory
        config = toml.loads(config_content)
        config['cache_dir'] = str(Path(cache_dir).joinpath(section))

        toml.dump(config, open(user_file, 'w', encoding='utf-8'))

        if read_default:
            return config

    config =  toml.loads(user_file.read_text(encoding='utf-8'))
    if 'cache_dir' in config:
        Path(config['cache_dir']).mkdir(parents=True, exist_ok=True)

    return config


def config_save(section: str,
                config: dict,
                ):
    section = f"{section}.toml"
    user_file = Path(config_dir).joinpath(section)

    return toml.dump(config, open(user_file, 'w', encoding='utf-8'))


def config_update_file(section: str,
                       key: str,
                       value: any,
                       ) -> dict:
    """
    update configuration file

    Parameters
    ----------
    section: str
    Section to update

    key: str
    key to update.  Use period (as in subsection.key) to update a value in a subsection

    value: any
    new value of key

    Returns
    -------
    dict
    updated configuration dictionary
    """

    orig_config = config_user(section)

    config = orig_config
    subsections = key.split(".")
    for subsection in subsections[:-1]:
        config = config[subsection]
    config[subsections[-1]] = value

    config_save(section, orig_config)

    return config
<<<<<<< HEAD



def _config_get_all():
    """Loads all configuration files from the user and return a dictionary seccionated using this files"""
    config_dir = Path(pd.user_config_dir(AppName, AppAuthor))
    config_data = {}

    if not config_dir.exists():
        return config_data  

    for file in config_dir.glob("*.toml"):  
        section_name = file.stem  
        try:
            config_data[section_name] = toml.loads(file.read_text(encoding="utf-8"))
        except Exception as e:
            print(f"Error leyendo {file}: {e}")

    return config_data


def _get_config_directory():
    return  Path(pd.user_config_dir(AppName, AppAuthor))
=======
>>>>>>> fc814291
<|MERGE_RESOLUTION|>--- conflicted
+++ resolved
@@ -124,29 +124,3 @@
     config_save(section, orig_config)
 
     return config
-<<<<<<< HEAD
-
-
-
-def _config_get_all():
-    """Loads all configuration files from the user and return a dictionary seccionated using this files"""
-    config_dir = Path(pd.user_config_dir(AppName, AppAuthor))
-    config_data = {}
-
-    if not config_dir.exists():
-        return config_data  
-
-    for file in config_dir.glob("*.toml"):  
-        section_name = file.stem  
-        try:
-            config_data[section_name] = toml.loads(file.read_text(encoding="utf-8"))
-        except Exception as e:
-            print(f"Error leyendo {file}: {e}")
-
-    return config_data
-
-
-def _get_config_directory():
-    return  Path(pd.user_config_dir(AppName, AppAuthor))
-=======
->>>>>>> fc814291

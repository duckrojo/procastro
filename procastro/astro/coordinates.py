--- conflicted
+++ resolved
@@ -12,11 +12,8 @@
 import cartopy.crs as ccrs
 from matplotlib.patches import Polygon
 
-<<<<<<< HEAD
 import procastro as pa
 from procastro.api_provider.api_service import ApiService
-=======
->>>>>>> 091d6b6c
 from procastro.astro import aqs as aqs
 from procastro.misc.general import accept_object_name
 
@@ -370,14 +367,9 @@
                     "Sorry, AstroQuery not available for coordinate querying")
 
 
-<<<<<<< HEAD
             apiService = ApiService(simbad_votable_fields=extra_info if len(extra_info) > 0 else None)
             query = apiService.request_simbad(object_name= target).data # accesing to the data by accessing the data parameter.
             if query is None:
-=======
-            query = custom_simbad.query_object(target)
-            if not len(query):
->>>>>>> 091d6b6c
                 # todo: make a nicer planet filtering option
                 if target[-2] == ' ' and target[-1] in 'bcdef':
                     query = apiService.request_simbad(object_name = target[:-2]).data

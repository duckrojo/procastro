import logging
import re
from io import BytesIO
from pathlib import Path
from tempfile import NamedTemporaryFile
import requests
import numpy as np
from numpy import ma
from bs4 import BeautifulSoup
from tqdm import tqdm

from matplotlib.animation import FuncAnimation, PillowWriter, FFMpegWriter
from matplotlib.axes import Axes
from matplotlib.colors import to_rgba
from matplotlib import pyplot as plt, transforms as mtransforms, collections as mcol, path as mpath
import cartopy.crs as ccrs
from PIL import Image

from astropy import time as apt, units as u, coordinates as apc, io as io
from astropy.table import Table, QTable, MaskedColumn


from procastro.api_provider.api_service import ApiService
from procastro.astro.projection import new_x_axis_at, unit_vector, current_x_axis_to
import procastro as pa
from procastro.cache.cache import AstroCache

TwoValues = tuple[float, float]

logger = logging.getLogger(__name__)


<<<<<<< HEAD
jpl_cache = AstroCache(max_cache=int(1e12), lifetime=30,)
usgs_map_cache = AstroCache(max_cache=int(1e12), lifetime=30,
                               hashable_kw=['detail'], label_on_disk='USGSmap',
                               force= False,
                               verbose=True)
=======
jpl_cache = AstroCache(max_cache=1e12, lifetime=30,)
usgs_map_cache = AstroCache(max_cache=30, lifetime=30,
                            hashable_kw=['detail'], label_on_disk='USGSmap',
                            force_kwd="no_cache")
>>>>>>> 091d6b6c


class HorizonsInterface:
    """
    Class to encapsulate the JPL Horizons interface.
    
    This class provides methods to interact with JPL's Horizons system to retrieve
    ephemeris data for solar system bodies. It handles request formatting, 
    submission, and parsing of the results.
    """
    
    @staticmethod
    @jpl_cache
    def _request_horizons_online(specifications):
        """
        Send request to JPL Horizons system and return the response.
        
        Parameters
        ----------
        specifications : str
            Horizons batch-style specifications
            
        Returns
        -------
        list
            List of strings representing the lines of the Horizons output
            
        Notes
        -----
        This method is decorated with jpl_cachev2 to cache results and avoid
        redundant requests to the JPL server.
        """
        default_spec = {'MAKE_EPHEM': 'YES',
                        'EPHEM_TYPE': 'OBSERVER',
                        'CENTER': "'500@399'",
                        'QUANTITIES': "'1,2,3,4,5,6,7,8,9,10,11,12,13,14,15,16,17,18,19,20,21,22,23,24,25,26,"
                                    "27,28,29,30,31,32,33,34,35,36,37,38,39,40,41,42,43,44,45,46,47,48'",
                        'REF_SYSTEM': "'ICRF'",
                        'CAL_FORMAT': "'JD'",
                        'CAL_TYPE': "'M'",
                        'TIME_DIGITS': "'MINUTES'",
                        'ANG_FORMAT': "'HMS'",
                        'APPARENT': "'AIRLESS'",
                        'RANGE_UNITS': "'AU'",
                        'SUPPRESS_RANGE_RATE': "'NO'",
                        'SKIP_DAYLT': "'NO'",
                        'SOLAR_ELONG': "'0,180'",
                        'EXTRA_PREC': "'NO'",
                        'R_T_S_ONLY': "'NO'",
                        'CSV_FORMAT': "'NO'",
                        'OBJ_DATA': "'YES'",
                        }
        custom_spec = {}
        prev = ""
        for spec in specifications.split("\n"):
            if spec[:6] == r"!$$SOF":
                continue
            kv = spec.strip().split("=")
            if len(kv) == 2:
                custom_spec[kv[0]] = kv[1]
                prev = kv[0]
            else:
                custom_spec[prev] += " " + kv[0]

        url_api = "https://ssd.jpl.nasa.gov/api/horizons.api?"
        full_specs = [f"{k}={v}" for k, v in (default_spec | custom_spec).items()
                    if k != 'TLIST']

        url = url_api + "&".join(full_specs)
        if 'TLIST' in custom_spec:
            url += f'&TLIST={custom_spec["TLIST"]}'
        if len(url) > 1000:
            if 'TLIST' in custom_spec:
                epochs = custom_spec['TLIST'].split(' ')
                epochs[0] = 'TLIST=' + epochs[0]
                full_specs.extend(epochs)

            url_api_file = "https://ssd.jpl.nasa.gov/api/horizons_file.api?"
            with NamedTemporaryFile(mode="w", delete_on_close=False) as fp:
                fp.write("!$$SOF\n")
                fp.write("\n".join(full_specs))
                fp.close()

                # TODO: change this to the new api service model


                apiService = ApiService()
                response = apiService.request_http(url = url_api_file, method="POST", data={'format': 'text'}, files={'input': open(fp.name)})
                if not response.success:
                    raise ValueError(f"JPL Horizons request failed: {response.error_message}")
                data = response.data 
                return data.splitlines()


                
                # return requests.post(url_api_file,
                #                     data={'format': 'text'},
                #                     files={'input': open(fp.name)}
                #                     ).text.splitlines()
            
                

        else:
            apiService= ApiService(verbose=True) 
            result = apiService.request_http(url = url, allow_redirects=True)
            if not result.success:
                raise ValueError(f"JPL Horizons request failed: {result.error_message}")
            data = result.data
            return data['result'].splitlines()

    

    @staticmethod
    def get_jpl_ephemeris(specification):
        """
        Read JPL's Horizons ephemeris file returning the raw ephemeris data.
        
        Parameters
        ----------
        specification : str or dict
            Ephemeris specification. It can be the filename to be read with the ephemeris, 
            or with newline-separated commands for horizon's batch mode. 
            It can also be a newline-separated string with the specifications
            or a dictionary of key-value pairs.
            
        Returns
        -------
        list
            List of strings representing the raw ephemeris data
            
        Raises
        ------
        FileNotFoundError
            If a filename is provided and the file does not exist
        ValueError
            If the specification format is invalid
        """
        if isinstance(specification, dict):
            specification = f"""!$$SOF\n{"\n".join([f'{k}={v}' for k, v in specification.items()])}"""

        specification = specification.strip()
        if specification.count("\n") == 0:  # filename is given
            filename = Path(specification)
            if not filename.exists():
                raise FileNotFoundError(f"File '{filename}' does not exists")
            with open(filename, 'r') as fp:
                line = fp.readline()
                if line[:6] == r"!$$SOF":
                    ephemeris = HorizonsInterface._request_horizons_online(fp.read())
                else:
                    ephemeris = open(specification, 'r').readlines()
        else:
            if specification[:6] != r"!$$SOF":
                raise ValueError(f"Multiline Horizons specification invalid:"
                                f"{specification}")
            ephemeris = HorizonsInterface._request_horizons_online(specification)

        return ephemeris

    @staticmethod
    def parse_jpl_ephemeris(ephemeris):
        """
        Parse the raw JPL ephemeris data into an astropy Table.
        
        Parameters
        ----------
        ephemeris : list
            List of strings representing the raw ephemeris data
            
        Returns
        -------
        astropy.table.Table
            Table with named columns containing the parsed ephemeris data
            
        Raises
        ------
        ValueError
            If the ephemeris data is not properly formatted or missing required markers
        """
        ephemeris = ephemeris.copy()

        float_col = ['Date_________JDUT', 'APmag', 'S_brt',
                    'dRA_cosD', 'd_DEC__dt', 'dAZ_cosE', 'd_ELV__dt',
                    'SatPANG', 'a_mass', 'mag_ex',
                    'Illu_', 'Def_illu', 'Ang_diam',
                    'ObsSub_LON', 'ObsSub_LAT', 'SunSub_LON', 'SunSub_LAT',
                    'SN_ang', 'SN_dist', 'NP_ang', 'NP_dist', 'hEcl_Lon', 'hEcl_Lat',
                    'r', 'rdot', 'delta', 'deldot', 'one_way_down_LT', 'VmagSn', 'VmagOb',
                    'S_O_T', 'S_T_O', 'O_P_T', 'PsAng', 'PsAMV', 'PlAng',
                    'TDB_UT', 'ObsEcLon', 'ObsEcLat', 'N_Pole_RA', 'N_Pole_DC',
                    'GlxLon', 'GlxLat',  'Tru_Anom', 'phi',
                    'earth_ins_LT', 'RA_3sigma', 'DEC_3sigma', 'SMAA_3sig', 'SMIA_3sig', 'Theta Area_3sig',
                    'POS_3sigma', 'RNG_3sigma', 'RNGRT_3sig', 'DOP_S_3sig',  'DOP_X_3sig', 'RT_delay_3sig',
                    'PAB_LON', 'PAB_LAT', 'App_Lon_Sun',  'I_dRA_cosD', 'I_d_DEC__dt',
                    'Sky_motion', 'Sky_mot_PA', 'RelVel_ANG', 'Lun_Sky_Brt', 'sky_SNR',
                    'sat_primary_X', 'sat_primary_Y', 'a_app_Azi', 'a_app_Elev',
                    'ang_sep', 'T_O_M', 'MN_Illu_',
                    'd_DEC__slash_dt', 'd_ELV__slash_dt',
                    'Theta', 'Area_3sig',
                    'I_d_DEC__slash_dt',
                    ]
        str_col = ['_slash_r', 'Cnst', 'L_Ap_Sid_Time', 'L_Ap_SOL_Time', 'L_Ap_Hour_Ang',
                'moon_presence']

        ut_col = ['Date___UT___HR_MN']
        jd_col = 'Date_________JDUT'

        coords_col = {'R_A_______ICRF______DEC': 'ICRF',
                    'R_A____a_apparent___DEC': 'apparent',
                    'RA__ICRF_a_apparnt__DEC': 'ICRF_app',
                    }
        sexagesimal_col = ['L_Ap_Sid_Time', 'L_Ap_SOL_Time', 'L_Ap_Hour_Ang',
                        ]
        two_values_col = ['X__sat_primary__Y', 'Azi_____a_app____Elev']
        slash_col = ['ang_sep_slash_v', 'T_O_M_slash_MN_Illu_']

        convert_dict = ({k: float for k in float_col} |
                        {k: str for k in str_col + ut_col + list(coords_col.keys()) +
                        sexagesimal_col + two_values_col + slash_col})

        def month_name_to_number(string):
            for idx, month in enumerate(['Jan', "Feb", "Mar", "Apr", "May", "Jun",
                                        "Jul", "Aug", "Sep", "Oct", "Nov", "Dec"]):
                if month in string:
                    return string.replace(month, f'{idx + 1:02d}')
            else:
                raise ValueError("No month name found")

        def change_names(string):
            string, _ = re.subn(r'1(\D)', r'one\1', string)
            string, _ = re.subn(r'399', 'earth', string)
            string, _ = re.subn(r'[%*().:-]', '_', string)
            string, _ = re.subn(r'/', '_slash_', string)
            return string

        previous = ""

        moon_presence = True
        while True:
            line = ephemeris.pop(0)
            if len(ephemeris) == 0:
                raise ValueError("No Ephemeris info: it should be surrounded by $$SOE and $$EOE")
            if re.match(r"\*+ *", line):
                continue
            if re.match(r"\$\$SOE", line):
                break
            if re.match(r'Center-site name', line):
                if 'GEOCENTRIC' in line:
                    moon_presence = False
            previous = line
        spaces = 0
        col_seps = re.split(r'( +)', previous.rstrip())
        if col_seps[0] == '':
            col_seps.pop(0)
        date = col_seps.pop(0)

        chars = len(date)
        col_names = [change_names(date)]
        cum_chars = chars
        col_ends = [cum_chars]

        if moon_presence:
            spaces = len(col_seps.pop(0)) - 3
            col_names.append('moon_presence')
            cum_chars += 3
            col_ends.append(cum_chars)

        for val in col_seps:
            if val[0] == '\0':
                break
            elif val[0] != ' ':
                chars = len(val) + spaces
                col_names.append(change_names(val))
                cum_chars += chars
                col_ends.append(cum_chars)
            else:
                spaces = len(val)

        incoming = []
        while True:
            line = ephemeris.pop(0)
            if len(ephemeris) == 0:
                raise ValueError("No Ephemeris info: it should be surrounded by $$SOE and $$EOE")

            if re.match(r"\$\$EOE", line.rstrip()):
                break

            incoming.append(line.replace("n.a.", "    ").rstrip())

        # dataframe with each field separated
        table = io.ascii.read(incoming,
                            format='fixed_width_no_header',
                            names=col_names,
                            col_ends=col_ends,
                            converters=convert_dict,
                            )

        def splitter(iterable, dtype=None, n_elements=None, separator=None):
            if dtype is None:
                def dtype(data):
                    return data

            ret = []
            mask = []
            for value in iterable:
                if ma.is_masked(value):
                    ret.append([0] * n_elements)
                    mask.append([True] * n_elements)
                    continue

                ret.append([dtype(v) for v in value.split(separator)])
                if n_elements is None:
                    n_elements = len(ret[-1])
                mask.append([False] * n_elements)

            if isinstance(iterable, MaskedColumn):
                return ma.masked_array(ret, mask=mask)
            else:
                return np.array(ret)

        # convert sexagesimal coordinates to float
        for coord, name in coords_col.items():
            if coord not in table.columns:
                continue

            coords = splitter(table[coord], dtype=float, n_elements=6)
            table[f'ra_{name}'] = coords[:, 0] + (coords[:, 1] + coords[:, 2] / 60) / 60
            sign = np.sign(coords[:, 3])
            sign += sign == 0  # dec == 0 is positive +1, not 0
            table[f'dec_{name}'] = sign * (np.abs(coords[:, 3]) + (coords[:, 4] + coords[:, 5] / 60) / 60)

        # convert two values into their own columns
        for column in two_values_col:
            if column not in table.columns:
                continue
            local_pattern = re.compile(r"([a-zA-Z]+?)_+(.+?)_+([a-zA-Z]+?)$")
            match = re.match(local_pattern, column)
            left, right = f"{match[2]}_{match[1]}", f"{match[2]}_{match[3]}",
            vals = splitter(table[column], n_elements=2)
            table[left] = vals[:, 0]
            table[right] = vals[:, 1]

        # convert slash-separated two values
        for column in slash_col:
            if column not in table.columns:
                continue
            local_pattern = re.compile(r"(.+)_slash_(.+)$")
            match = re.match(local_pattern, column)
            left, right = match[1], match[2]
            vals = splitter(table[column], n_elements=2, separator='/')
            table[left] = vals[:, 0]
            table[right] = vals[:, 1]

        # convert sexagesimal column to float
        for column in sexagesimal_col:
            if column not in table.columns:
                continue
            sexagesimal = splitter(table[column], n_elements=3, dtype=float)
            sign = np.sign(sexagesimal[:, 0])
            sign += sign == 0  # 0 is positive
            table[f'{column}_float'] = sign * (sexagesimal[:, 0] + (sexagesimal[:, 1] + sexagesimal[:, 2] / 60) / 60)

        # convert UT date to JD
        for column in ut_col:
            if column not in table.columns:
                continue

            table[jd_col] = [apt.Time(month_name_to_number(s.replace(" ", "T"))).jd for s in table[column]]

        table['jd'] = table[jd_col]

        return table

    @staticmethod
    def read_jpl(specification):
        """
        Combined method to get and parse JPL ephemeris data in one step.
        
        Parameters
        ----------
        specification : str or dict
            Ephemeris specification. See get_jpl_ephemeris for details.
            
        Returns
        -------
        astropy.table.Table
            Table with named columns containing the parsed ephemeris data
        """
        ephemeris = HorizonsInterface.get_jpl_ephemeris(specification)
        return HorizonsInterface.parse_jpl_ephemeris(ephemeris)

    @staticmethod
    def path_from_jpl(body,
                    observer,
                    times: apt.Time,
                    ):
        """
        Get values sorted by Julian date for the movement of a Solar System body.
        
        Parameters
        ----------
        body : str or int
            Name or ID number of the body to query
        observer : str
            Name of the observatory or observing location
        times : astropy.time.Time
            Time or array of times at which to calculate ephemeris
            
        Returns
        -------
        astropy.table.Table
            Table containing ephemeris data with an added 'skycoord' column
            containing SkyCoord objects for easy coordinate handling
        """
        time_spec = HorizonsInterface.jpl_times_from_time(times)
        site = apc.EarthLocation.of_site(observer)

        request = HorizonsInterface.jpl_body_from_str(body) | time_spec | HorizonsInterface.jpl_observer_from_location(site)
        ret = HorizonsInterface.read_jpl(request)

        ret['skycoord'] = apc.SkyCoord(ret['ra_ICRF'], ret['dec_ICRF'], unit=(u.hourangle, u.degree))

        return ret


    @staticmethod
    def jpl_body_from_str(body):
        """
        Convert a body name or ID to the format required by JPL Horizons.
        
        Parameters
        ----------
        body : str or int
            Name or ID of the solar system body
            
        Returns
        -------
        dict
            Dictionary with the 'COMMAND' key set to the body ID
            
        Raises
        ------
        ValueError
            If the body is not recognized
        """
        bodies = {'mercury': 199,
                'venus': 299,
                'moon': 301,
                'luna': 301,
                'mars': 499,
                'jupiter': 599,
                'saturn': 699,
                'uranus': 799,
                'neptune': 899,
                }
        match body:
            case int():
                pass
            case str():
                body = bodies[body.lower()]
            case a:
                raise ValueError(f"Invalid value in body ({a})")

        return {'COMMAND': body}

    @staticmethod
    def jpl_times_from_time(times: str | apt.Time):
        """
        Convert astropy Time objects to the format required by JPL Horizons.
        
        Parameters
        ----------
        times : str or astropy.time.Time
            Time or times for which to request ephemeris data
            
        Returns
        -------
        dict
            Dictionary with keys and values formatted for JPL Horizons TLIST
            
        Raises
        ------
        ValueError
            If more than 10,000 times are provided (Horizons limit)
        """
        if isinstance(times, str):
            times = apt.Time(times, format='isot', scale='utc')
        if times.isscalar:
            times = apt.Time([times])
        if len(times) > 10000:
            raise ValueError("Horizon's interface only accepts a maximum of 10,000 discrete times to provide to TLIST")

        times_str = " ".join([f"'{s}'" for s in times.jd])
        return {'TLIST_TYPE': 'JD',
                'TIME_TYPE': 'UT',
                'TLIST': times_str}
    
    @staticmethod
    def jpl_observer_from_location(site):
        """
        Convert an astropy EarthLocation to the format required by JPL Horizons.
        
        Parameters
        ----------
        site : astropy.coordinates.EarthLocation
            Location of the observer
            
        Returns
        -------
        dict
            Dictionary with keys and values formatted for JPL Horizons observer location
        """
        return {'CENTER': "'coord@399'",
                'COORD_TYPE': "'GEODETIC'",
                'SITE_COORD': (f"'{site.lon.degree:.2f}, {site.lat.degree:.2f}," +
                            f" {site.height.to(u.km).value:.2f}'"),
                }

class BodyGeometry:
    """
    Keeps geometry of a body at a single time with info as returned from JPL Horizons.

    Attributes
    ----------
    sub_obs : tuple(float, float)
       Longitude and latitude in body of sub observer point.
    sub_obs_np : float
       East of North angle for the North Pole of the object as seen from sub-observer point.
    sub_sun : tuple(float, float)
       Longitude and latitude in body of sub solar point.
    ang_diam : float
       Angular diameter of the body as seen from the observer.
    """
    def __init__(self,
                 ephemeris):
        """
        Initialize the BodyGeometry with ephemeris data.
        
        Parameters
        ----------
        ephemeris : astropy.table.Row
            Row from an astropy Table containing ephemeris data from JPL Horizons
        """
        self._ephemeris = ephemeris
        self.sub_obs = ephemeris['ObsSub_LON'], ephemeris['ObsSub_LAT']
        self.sub_obs_np = ephemeris['NP_ang']
        self.sub_sun = ephemeris['SunSub_LON'], ephemeris['SunSub_LAT'],
        self.ang_diam = ephemeris['Ang_diam']

        self._rotate_to_subobs = new_x_axis_at(*self.sub_obs, z_pole_angle=-self.sub_obs_np)
        self._rotate_to_subsol = new_x_axis_at(*self.sub_sun)

    def print(self):
        """
        Print key geometry information about the body.
        
        Displays sub-observer and sub-solar points, as well as relative angles
        and distances.
        """
        print(f"Sub Observer longitude/latitude: {self._ephemeris['ObsSub_LON']}/{self._ephemeris['ObsSub_LAT']}")
        print(f"Sub Solar longitude/latitude: {self._ephemeris['SunSub_LON']}/{self._ephemeris['SunSub_LAT']}")
        print(f"Sub Solar angle/distances w/r to sub-observer: "
              f"{self._ephemeris['SN_ang']}/{self._ephemeris['SN_dist']}")
        print(f"North Pole angle/distances w/r to sub-observer: "
              f"{self._ephemeris['NP_ang']}/{self._ephemeris['NP_dist']}")

    def location(self, lon, lat,
                 label: str | None = None,
                 max_title_len: int = 0,
                 ):
        """
        Calculate the apparent position of a surface location as seen from the observer.
        
        Parameters
        ----------
        lon : float
            Longitude of the location on the body (degrees)
        lat : float
            Latitude of the location on the body (degrees)
        label : str, optional
            Name of the location for display purposes
        max_title_len : int, optional
            Maximum length of the label for formatting
            
        Returns
        -------
        dict
            Dictionary containing various geometric parameters for the location:
            'delta_ra' : float
                Offset in right ascension from body center (arcsec)
            'delta_dec' : float
                Offset in declination from body center (arcsec)
            'unit_ra' : float
                Normalized coordinate on RA axis
            'unit_dec' : float
                Normalized coordinate on Dec axis
            'local_time' : float
                Local solar time at the location (hours)
            'incoming' : float
                Solar incidence angle (degrees)
            'outgoing' : float
                Emission angle (degrees)
            'visible' : bool
                Whether the location is on the visible hemisphere
        """
        position = unit_vector(lon, lat, degrees=True)

        unit_with_obs_x = self._rotate_to_subobs.apply(position)
        unit_with_sun_x = self._rotate_to_subsol.apply(position)

        delta_ra, delta_dec = self.ang_diam * unit_with_obs_x[1:] / 2
        local_time_location = (np.arctan2(*unit_with_sun_x[:2][::-1]) + np.pi) * 12 / np.pi
        incoming_angle = np.arccos(unit_with_sun_x[0]) * 180 / np.pi
        emission_angle = np.arccos(unit_with_obs_x[0]) * 180 / np.pi

        if label is not None:
            format_str = [f"{{name:{max_title_len + 1}s}} {{delta_ra:+10.2f}} {{delta_dec:+10.2f}}",
                          f"   (LocalSolarTime: {{local_time_location:+06.2f}}h, ",
                          f"inc/emi ang: {{incoming_angle:.0f}}/{{emission_angle:.0f}}deg)"]
            print("".join(format_str).format(name=str(label),
                                             local_time_location=local_time_location,
                                             delta_ra=delta_ra,
                                             delta_dec=delta_dec,
                                             emission_angle=emission_angle,
                                             incoming_angle=incoming_angle))
        return {'delta_ra': delta_ra,
                'delta_dec': delta_dec,
                'unit_ra': unit_with_obs_x[1],
                'unit_dec': unit_with_obs_x[2],
                'local_time': local_time_location,
                'incoming': incoming_angle,
                'outgoing': emission_angle,
                'visible': unit_with_obs_x[0] > 0,
                }

class BodyVisualizer:
    """
    Class to visualize solar system bodies.
    
    This class provides static methods to create images and animations of solar system
    bodies using orthographic projections and JPL ephemeris data.
    """

    @staticmethod
    def get_orthographic(platecarree_image,
                     sub_obs_lon,
                     sub_obs_lat,
                     marks=None,
                     show_poles="",
                     ):
        """
        Returns orthographic projection with the specified center.
        
        Parameters
        ----------
        platecarree_image : PIL.Image
            Image of the body in plate carree (equirectangular) projection
        sub_obs_lon : float
            Longitude of the sub-observer point (degrees)
        sub_obs_lat : float
            Latitude of the sub-observer point (degrees)
        marks : list, optional
            List of (lon, lat) tuples marking positions to highlight
        show_poles : str, optional
            Color to mark poles, set to "" to skip
            
        Returns
        -------
        PIL.Image
            Image showing orthographic projection of the body as seen from the
            specified sub-observer point
        """
        projection = ccrs.Orthographic(sub_obs_lon,
                                    sub_obs_lat)

        backend = plt.get_backend()
        plt.switch_backend('agg')

        f = plt.figure(figsize=(3, 3))
        tmp_ax = f.add_axes((0, 0, 1, 1),
                            transform=f.transFigure,
                            projection=projection)

        tmp_ax.imshow(platecarree_image,
                    origin='upper',
                    transform=ccrs.PlateCarree(),
                    extent=(-180, 180, -90, 90),
                    )
        if show_poles:
            tmp_ax.plot(0, 90,
                        transform=ccrs.PlateCarree(),
                        marker='d', color=show_poles)
            tmp_ax.plot(0, -90,
                        transform=ccrs.PlateCarree(),
                        marker='d', color=show_poles)

        if marks is not None:
            for mark in marks:
                tmp_ax.plot(*mark,
                            transform=ccrs.PlateCarree(),
                            marker='x', color=show_poles
                            )

        tmp_ax.axis('off')
        tmp_ax.set_global()  # the whole globe limits
        f.canvas.draw()

        image_flat = np.frombuffer(f.canvas.tostring_argb(), dtype='uint8')  # (H * W * 3,)

        orthographic_image = image_flat.reshape(*reversed(f.canvas.get_width_height()), 4)[:, :, 1:]
        orthographic_image = Image.fromarray(orthographic_image, 'RGB')
        plt.close(f)

        plt.switch_backend(backend)

        return orthographic_image
    @staticmethod
    @usgs_map_cache
    def usgs_map_image(body,  warning_shown, detail=None, warn_multiple=True,verbose =False, force = False):
        """
        Retrieve a map image for a solar system body from USGS.
        
        Parameters
        ----------
        body : str
            Name of the body
        detail : str, optional
            Space-separated keywords to filter map alternatives
        warn_multiple : bool, default=True
            Whether to show warnings when multiple maps are available
        verbose : bool, default=False
            Whether to print verbose output during the fetching process
        force : bool, default=False
            If it is True, it will force fetching the map from USGS even if a cached version exists or the cache is configured to not force computation.
            
        Returns
        -------
        PIL.Image or None
            Image of the body map if successful, None otherwise
            
        Notes
        -----
        This method is decorated with usgs_map_cache to cache results and avoid
        redundant requests to the USGS server.
        """
        if verbose:
            logger.info(f"Fetching USGS map for {body} with detail '{detail}'")
        month = ["Jan", "Feb", "Mar", "Apr", "May", "Jun",
                "Jul", "Aug", "Sep", "Oct", "Nov", "Dec"]

        def _parse_date(string):
            if string is None:
                return ""
            match len(string):
                case 8:
                    return f"{string[:4]}-{month[int(string[4:6])-1]}{string[6:8]}"
                case 10:
                    return f"{string[:4]}-{month[int(string[5:7]) - 1]}{string[8:10]}"

            raise NotImplementedError(f"Needs to implement parsing for date: {string}")

        directory = (Path(__file__).parents[0] / 'images')
        files = list(directory.glob("*.xml"))

        keywords = None
        if detail is not None:
            keywords = detail.split()

        # filter alternatives
        body_files = []
        for file in files:
            with open(file, 'r', encoding='utf8') as f:
                data = BeautifulSoup(f.read(), 'xml')
                body_in_xml = data.find("target")
                body_in_file = body_in_xml.string if body_in_xml is not None else file.name.split("_")[0]

                if body.lower() == body_in_file.lower():
                    title = data.idinfo("title")[0].string
                    if keywords is not None and not [k for k in keywords if k in title]:
                        continue

                    info = [title,
                            file,
                            data.find("browsen").string,
                            data.idinfo("begdate")[0].string,
                            data.idinfo("enddate")[0].string,
                            ]
                    if 'default' in str(file):
                        body_files.insert(0, info)
                    else:
                        body_files.append(info)

        detail_str = f" with detail keywords '{detail}'"
        if len(body_files) == 0:
            logger.error(f"No map of '{body}' found{detail_str}")
            raise ValueError(f"No map of '{body}' found{detail_str}")
        # select from alternatives
        elif len(body_files) > 1:
            if warn_multiple and not warning_shown:
                suggest = f" (use space-separated keywords in 'detail' to filter).\n" if not detail_str else ""
                print(f"Several map alternatives for {body} were available{detail_str}\n{suggest}"                  
                    "Selected first of:")
                for bf in body_files:
                    print(f"* {bf[0]} [{_parse_date(bf[3])}..{_parse_date(bf[4])}]")
                print("")

            body_files = [body_files[0]]
        if verbose:
            logger.info(f"Fetching map for {body}...")
        apiService = ApiService(verbose=verbose)
        response = apiService.request_http(url= body_files[0][2],
                                        timeout=10,
                                        method = "GET"
                                        )
        if response.success: 

            return Image.open(BytesIO(response.data))
        else:

            return None
    @staticmethod
    def _cross2(a: np.ndarray,
            b: np.ndarray) -> np.ndarray:
        """
        Compute the cross product of two vectors.
        
        Parameters
        ----------
        a : numpy.ndarray
            First vector
        b : numpy.ndarray
            Second vector
            
        Returns
        -------
        numpy.ndarray
            Cross product of a and b
            
        Notes
        -----
        This is a workaround as np.cross does not return according to code inspection.
        """
        return np.cross(a,b)

    @staticmethod
    def _add_phase_shadow(ax,
                      sub_obs,
                      sub_sun,
                      np_ang,
                      color,
                      transform_from_normal,
                      precision=50,
                      marker_color='yellow',
                      ):
        """
        Add night side shading and sub-solar point marker to the visualization.
        
        Parameters
        ----------
        ax : matplotlib.axes.Axes
            Axes to draw on
        sub_obs : tuple(float, float)
            Sub-observer point (longitude, latitude) in degrees
        sub_sun : tuple(float, float)
            Sub-solar point (longitude, latitude) in degrees
        np_ang : float
            North pole angle in degrees
        color : str
            Color for the shadow
        transform_from_normal : matplotlib.transforms.Transform
            Transform from normalized coordinates to data coordinates
        precision : int, default=50
            Number of points to use for the terminator curve
        marker_color : str, default='yellow'
            Color for the sub-solar point marker
            
        Returns
        -------
        tuple
            (PathCollection, Line2D) - shadow area and sub-solar point marker
        """
        rotate_body_to_subobs = new_x_axis_at(*sub_obs, z_pole_angle=-np_ang)
        rotate_body_to_subsol = new_x_axis_at(*sub_sun)

        upper_vector_terminator = BodyVisualizer._cross2(unit_vector(*sub_obs), unit_vector(*sub_sun))
        upper_shadow_from_sun = new_x_axis_at(*sub_sun).apply(upper_vector_terminator)
        upper_angle_from_sun = (np.arctan2(*upper_shadow_from_sun[1:][::-1]) - np.pi / 2) * 180 / np.pi

        starting_terminator = new_x_axis_at(0, 90).apply(unit_vector(np.linspace(0, 360, precision), 0))
        terminator_at_body = current_x_axis_to(*sub_sun, z_pole_angle=-upper_angle_from_sun).apply(starting_terminator)
        terminator_sub_obs = np.array([(y, z) for x, y, z in rotate_body_to_subobs.apply(terminator_at_body) if x > 0])

        delta = ((terminator_sub_obs[1:,0] - terminator_sub_obs[:-1,0])**2 +
                (terminator_sub_obs[1:,1] - terminator_sub_obs[:-1,1])**2)
        max_delta = np.argmax(delta)
        if delta[max_delta] > 4/precision:
            terminator_sub_obs = np.roll(terminator_sub_obs, -(max_delta+1), axis=0)

        angle_first, angle_last = np.arctan2(*np.array(terminator_sub_obs)[[0, -1]].transpose()[::-1])

        if angle_first > angle_last:
            angle_last += 2*np.pi

        angle_perimeter = np.linspace(angle_last, angle_first, precision)
        perimeter = np.array([np.array([np.cos(ang), np.sin(ang)])
                            for ang in angle_perimeter]
                            + list(terminator_sub_obs))

        clip_path = mpath.Path(vertices=perimeter, closed=True)

        col = mcol.PathCollection([clip_path],
                                facecolors=color, alpha=0.7,
                                edgecolors='none',
                                zorder=7,
                                transform=transform_from_normal,
                                )
        ax.add_collection(col)

        projected_sub_sun = rotate_body_to_subobs.apply(unit_vector(*sub_sun))
        sub_sun_marker = ax.plot(*projected_sub_sun[1:],
                                marker='d', color=marker_color,
                                alpha=1 - 0.5 * (projected_sub_sun[0] < 0),
                                transform=transform_from_normal)
        ax.annotate(f"{np.abs(sub_sun[1]):.1f}$^\\circ${'N' if sub_sun[1] > 0 else 'S'}",
                    projected_sub_sun[1:],
                    xycoords=transform_from_normal,
                    color=marker_color,
                    )

        return col, sub_sun_marker

    @staticmethod
    def _add_local_time(ax,
                    sub_obs,
                    sub_sun,
                    np_ang,
                    color, 
                    transform_from_norm,
                    precision=50,
                    ):
        """"Adds every hour of body's local time as labeled iso-longitude lines"""
        lunar_to_observer = new_x_axis_at(*sub_obs, z_pole_angle=-np_ang)
        local_time_to_body = current_x_axis_to(*sub_sun)

        artists = []
        for ltime in range(24):
            longitude_as_local_time = new_x_axis_at((12-ltime)*15, 0)

            local_time_rotation = lunar_to_observer * local_time_to_body * longitude_as_local_time
            local_time = local_time_rotation.apply(unit_vector(0, np.linspace(-90, 90, precision),
                                                            degrees=True)
                                                )
            # do not plot arcs that are in the hidden side of the object
            visible = np.array([(y, z) for x, y, z in local_time if x > 0])
            n_visible = len(visible)
            if n_visible > precision//2:  # if more than half the arc is visible then plot it.
                lines = ax.plot(visible[:, 0], visible[:, 1],
                                color=color,
                                alpha=0.7,
                                ls=':',
                                transform=transform_from_norm,
                                zorder=6,
                                linewidth=0.5,
                                )

                text = ax.annotate(f"{ltime}$^h$", (visible[n_visible // 2][0],
                                                    visible[n_visible // 2][1]),
                                color=color,
                                xycoords=transform_from_norm,
                                alpha=0.7, ha='center', va='center',
                                )

                artists.extend([lines, text])

        return tuple(artists)
    
    @staticmethod
    def create_frame( body, ephemeris_line, locations=None, title=None, 
                detail=None, reread_usgs=False, radius_to_plot=None,
                ax=None, return_axes=True, verbose=False,
                color_location="red", color_phase='black',
                color_background='black', color_title='white',
                color_local_time='black', color_poles="blue",
                show_angles=False):
        """
        Generate a single frame visualization of a solar system body at a given time.
        
        Parameters
        ----------
        body : str
            Name of the body to visualize
        ephemeris_line : astropy.table.Row
            Row from an ephemeris table containing viewing geometry data
        locations : list or dict, optional
            Locations on the body to mark, either as list of (lon, lat) tuples
            or dict with name: (lon, lat) entries
        title : str, optional
            Title for the visualization (auto-generated if None)
        detail : str, optional
            Space-separated keywords to filter map alternatives
        reread_usgs : bool, default=False
            Whether to ignore the cache and fetch fresh map data
        radius_to_plot : float, optional
            Radius of the field of view in arcseconds (auto-detected if None)
        ax : matplotlib.axes.Axes, optional
            Axes to draw on (created if None)
        return_axes : bool, default=True
            If True, return the Axes object; if False, return list of artists
        verbose : bool, default=False
            Whether to print detailed information
        color_location : str, default="red"
            Color for location markers and labels
        color_phase : str, default='black'
            Color for night side shading and local time indicators
        color_background : str, default='black'
            Background color for the figure
        color_title : str, default='white'
            Color for the title text
        color_local_time : str, default='black'
            Color for local time lines and labels
        color_poles : str, default="blue"
            Color for pole markers and coordinate lines
        show_angles : bool, default=False
            Whether to show incidence and emission angles in location labels
        first_time_warned : bool ,  default = False
            Whether if the user was warned about multiple usgs data files
            
        Returns
        -------
        matplotlib.axes.Axes or list
            Axes object or list of artists depending on return_axes
            
        Raises
        ------
        ValueError
            If the map image for the body cannot be retrieved
        """
        geometry = BodyGeometry(ephemeris_line)
        if verbose:
            geometry.print()

        if not hasattr(BodyVisualizer.create_frame, "_warning_shown"):
            BodyVisualizer.create_frame._warning_shown = False

<<<<<<< HEAD

        image = BodyVisualizer.usgs_map_image(body, 
                                            detail=detail, 
                                            warn_multiple=not reread_usgs, 
                                            warning_shown=BodyVisualizer.create_frame._warning_shown,
                                            verbose =verbose, 
                                            force= reread_usgs)
=======
        image = BodyVisualizer.usgs_map_image(body, detail=detail, warn_multiple=not reread_usgs, warning_shown=BodyVisualizer.create_frame._warning_shown,verbose =verbose)
>>>>>>> 091d6b6c
        if image is None:
            raise ValueError(f"Could not get image for {body}")

        if not BodyVisualizer.create_frame._warning_shown:
            BodyVisualizer.create_frame._warning_shown = True
        
        orthographic_image = BodyVisualizer.get_orthographic(image, *geometry.sub_obs,
                                          show_poles=color_poles)
        rotated_image = orthographic_image.rotate(geometry.sub_obs_np,
                                              resample=Image.Resampling.BICUBIC,
                                              expand=False, fillcolor=(255, 255, 255))
        x_offset = 0.5
        y_offset = 0
        ny, nx = rotated_image.size
        yy, xx = np.mgrid[-ny/2 + y_offset: ny/2 + y_offset, -nx/2 + x_offset: nx/2 + x_offset]
        rr = np.sqrt(yy**2 + xx**2).flatten()

        color_background_rgb = (*[int(c*255) for c in to_rgba(color_background)[:3]], 0)
        rotated_image.putdata([item if r < nx/2 - 1 else color_background_rgb
                            for r, item in zip(rr, rotated_image.convert("RGBA").getdata())])

        f, ax = pa.figaxes(ax)
        f.patch.set_facecolor(color_background)
        ax.set_facecolor(color_background)
        # ax.imshow(rotated_image,
        #         )
        # ax.axis('off')

        ax.set_facecolor(color_background)
        ang_rad = geometry.ang_diam/2
        ax.imshow(rotated_image,
                extent=[-ang_rad, ang_rad, -ang_rad, ang_rad],
                )

        if radius_to_plot is None:
            radius_to_plot = ang_rad

        ax.set_xlim([-radius_to_plot, radius_to_plot])
        ax.set_ylim([-radius_to_plot, radius_to_plot])


        time = apt.Time(ephemeris_line['jd'], format='jd')
        if color_title is not None and color_title:
            if title is None:
                radius = ang_rad
                rad_unit = '"'
                if radius > 120:
                    radius /= 60
                    rad_unit = "'"
                title = f'{body.capitalize()} on {time.isot[:16]} (R$_{body[0].upper()}$: {radius:.1f}{rad_unit})'
            ax.set_title(title,
                        color=color_title,
                        )
        transform_norm_to_axes = mtransforms.Affine2D().scale(ang_rad) + ax.transData

        if locations is not None and len(locations) > 0:
            if verbose:
                print(f"Location offset from {body.capitalize()}'s center (Delta_RA, Delta_Dec) in arcsec:")

            if isinstance(locations, list):
                locations = {str(i): v for i, v in enumerate(locations)}
            max_len = max([len(str(k)) for k in locations.keys()])
            for name, location in locations.items():
                location = geometry.location(*location, label=name if verbose else None,
                                            max_title_len=max_len)

                incoming_emission = f"{location['incoming']:.0f}/{location['outgoing']:.0f}"
                ie_plot = f", i/e {incoming_emission}$^{{\\circ}}$" if show_angles else ""

                ax.plot(location['unit_ra'], location['unit_dec'],
                        transform=transform_norm_to_axes,
                        marker='d', color=color_location,
                        alpha=1 - 0.5 * location['visible'],
                        zorder=10,
                        )

                ax.annotate(f"{str(name)}: $\\Delta\\alpha$ {location['delta_ra']:+.0f}\", "
                            f"$\\Delta\\delta$ {location['delta_dec']:.0f}\", "
                            f"LT{location['local_time']:04.1f}$^h${ie_plot}",
                            (location['unit_ra'], location['unit_dec']),
                            xycoords=transform_norm_to_axes,
                            color=color_location,
                            alpha=1 - 0.5 * location['visible'],
                            zorder=10,
                            )

            if verbose:
                print("")

        if color_poles is not None and color_poles:
            ax.plot([-1, 1], [0, 0],
                    color='blue',
                    transform=transform_norm_to_axes,
                    zorder=9,
                    )
            ax.plot([0, 0], [-1, 1],
                    color='blue',
                    transform=transform_norm_to_axes,
                    zorder=9,
                    )

            for lat_pole in [-90, 90]:
                pole = geometry.location(0, lat_pole)
                ax.plot(pole['unit_ra'], pole['unit_dec'],
                        transform=transform_norm_to_axes,
                        alpha=1 - 0.5*pole['visible'],
                        marker='o', color='blue',
                        zorder=9,
                        )

        if color_local_time:
            BodyVisualizer._add_local_time(ax,
                            geometry.sub_obs,
                            geometry.sub_sun,
                            geometry.sub_obs_np,
                            color_phase,
                            transform_norm_to_axes,
                            )

        if color_phase is not None and color_phase:
            BodyVisualizer._add_phase_shadow(ax,
                            geometry.sub_obs,
                            geometry.sub_sun,
                            geometry.sub_obs_np,
                            color_phase,
                            transform_norm_to_axes,
                            )

        if return_axes:
            return ax
        else:
            return ax.collections + ax.lines + ax.texts + ax.images

    @staticmethod
    def create_image(body, ephemeris_line, locations=None, title=None, 
               detail=None, reread_usgs=False, radius_to_plot=None,
               ax=None, return_axes=True, verbose=False,
               color_location="red", color_phase='black',
               color_background='black', color_title='white',
               color_local_time='black', color_poles="blue",
               show_angles=False):
        """
        Create an image of a solar system body.
        
        This is a wrapper around create_frame that emphasizes its use for
        static image creation.
        
        Parameters
        ----------
        body : str
            Name of the body to visualize
        ephemeris_line : astropy.table.Row
            Row from an ephemeris table containing viewing geometry data
        locations : list or dict, optional
            Locations on the body to mark, either as list of (lon, lat) tuples
            or dict with name: (lon, lat) entries
        title : str, optional
            Title for the visualization (auto-generated if None)
        detail : str, optional
            Space-separated keywords to filter map alternatives
        reread_usgs : bool, default=False
            Whether to ignore the cache and fetch fresh map data
        radius_to_plot : float, optional
            Radius of the field of view in arcseconds (auto-detected if None)
        ax : matplotlib.axes.Axes, optional
            Axes to draw on (created if None)
        return_axes : bool, default=True
            If True, return the Axes object; if False, return list of artists
        verbose : bool, default=False
            Whether to print detailed information
        color_location : str, default="red"
            Color for location markers and labels
        color_phase : str, default='black'
            Color for night side shading and local time indicators
        color_background : str, default='black'
            Background color for the figure
        color_title : str, default='white'
            Color for the title text
        color_local_time : str, default='black'
            Color for local time lines and labels
        color_poles : str, default="blue"
            Color for pole markers and coordinate lines
        show_angles : bool, default=False
            Whether to show incidence and emission angles in location labels
            
        Returns
        -------
        matplotlib.axes.Axes or list
            Axes object or list of artists depending on return_axes
        """
        return BodyVisualizer.create_frame(
            body=body,
            ephemeris_line=ephemeris_line,
            locations=locations,
            title=title,
            detail=detail,
            reread_usgs=reread_usgs,
            radius_to_plot=radius_to_plot,
            ax=ax,
            return_axes=return_axes,
            verbose=verbose,
            color_location=color_location,
            color_phase=color_phase,
            color_background=color_background,
            color_title=color_title,
            color_local_time=color_local_time,
            color_poles=color_poles,
            show_angles=show_angles
            )

    @staticmethod
    def create_video(body, ephemeris_lines, times, filename=None, fps=10, dpi=75, 
                  locations=None, title=None, detail=None, reread_usgs=False, 
                  radius_to_plot=None, ax=None, verbose=False,
                  color_location="red", color_phase='black',
                  color_background='black', color_title='white',
                  color_local_time='black', color_poles="blue",
                  show_angles=False):
        """
        Create an animated visualization of a solar system body over time.
        
        Parameters
        ----------
        body : str
            Name of the body to visualize
        ephemeris_lines : astropy.table.Table
            Table containing ephemeris data for each frame
        times : astropy.time.Time
            Array of times corresponding to each frame
        filename : str, optional
            Output filename (auto-generated if None)
        fps : int, default=10
            Frames per second in the output animation
        dpi : int, default=75
            Resolution of the output animation
        locations : list or dict, optional
            Locations on the body to mark, either as list of (lon, lat) tuples
            or dict with name: (lon, lat) entries
        title : str, optional
            Title template for the visualization (can use {time} and {field} placeholders)
        detail : str, optional
            Space-separated keywords to filter map alternatives
        reread_usgs : bool, default=False
            Whether to ignore the cache and fetch fresh map data
        radius_to_plot : float, optional
            Radius of the field of view in arcseconds (auto-detected if None)
        ax : matplotlib.axes.Axes, optional
            Axes to draw on (created if None)
        verbose : bool, default=False
            Whether to print detailed information
        color_location : str, default="red"
            Color for location markers and labels
        color_phase : str, default='black'
            Color for night side shading and local time indicators
        color_background : str, default='black'
            Background color for the figure
        color_title : str, default='white'
            Color for the title text
        color_local_time : str, default='black'
            Color for local time lines and labels
        color_poles : str, default="blue"
            Color for pole markers and coordinate lines
        show_angles : bool, default=False
            Whether to show incidence and emission angles in location labels
            
        Returns
        -------
        str or None
            Path to the saved animation file, or None if there was an error
        """
        # Save the current backend and switch to agg
        backend = plt.get_backend()
        plt.switch_backend('agg')
    
        # Set up the figure
        if ax is None:
            f, ax = pa.figaxes()
        else:
            f = ax.figure
    
        f.patch.set_facecolor(color_background)
        ax.set_facecolor(color_background)
    
        # Calculate radius to plot if not provided
        field = 'Ang_diam'
        if radius_to_plot is None:
            radius_to_plot = np.max(ephemeris_lines[field])/2
    
        # Generate default title if not provided
        if title is None:
            mean_rad = np.mean(ephemeris_lines[field])
            if mean_rad > 120:
                rad_unit = "'"
                divider = 60
            elif mean_rad > 1:
                rad_unit = '"'
                divider = 1
            else:
                rad_unit = 'mas'
                divider = 0.001
            title = f'{body.capitalize()} on {{time}} (R$_{body[0].upper()}$: {{field:.1f}}{rad_unit})'
    
        # Global progress counter
        frame_count = [0]
        pbar = tqdm(total=len(times), desc=f"Animating {len(times)} frames")
        def animate(itime):
            # Clear current axes
            ax.clear()
            
            # Safety check to prevent extra iterations
            if itime >= len(times):
                return []
                
            # Get ephemeris data for the current time
            ephemeris = ephemeris_lines[itime]
            
            # Format the time label
            y, m, d, h, mn, s = times[itime].ymdhms
            time_label = f"{y}.{m:02d}.{d:02d} {h:02d}:{mn+s/60:04.1f} UT"
            
            # Generate the frame
            artists = BodyVisualizer.create_frame(
                body, ephemeris,
                ax=ax, 
                radius_to_plot=radius_to_plot,
                title=title.format(time=time_label, field=ephemeris[field]/divider),
                color_background=color_background,
                return_axes=False,  # Return artists instead of axes
                verbose=verbose,
                locations=locations,
                detail=detail,
                reread_usgs=reread_usgs,
                color_location=color_location,
                color_phase=color_phase,
                color_title=color_title,
                color_local_time=color_local_time,
                color_poles=color_poles,
                show_angles=show_angles,
            )

            
            
            # Update progress bar (but only once per frame)
            if frame_count[0] < len(times):
                pbar.update(1)
                frame_count[0] += 1
                
            return artists
    
        # Create the animation with exact number of frames
        ani = FuncAnimation(
            f, 
            animate, 
            frames=len(times),  # Explicitly set number of frames
            blit=True,  # Use blitting for better performance
            repeat=False,  # Don't repeat the animation
            interval=1000/fps  # Set frame interval based on fps
        )
        
        # Set up the filename
        if filename is None:
            time_str = times[0].isot.replace(':', '')
            if len(time_str) > 17:
                time_str = time_str[:17]
            filename = f"{body}_{time_str}.gif"
        elif '.' not in filename:
            filename += '.gif'
        if verbose:
            logger.info(f"Creating animation with {len(times)} frames...")
        
        # Select the appropriate writer
        if filename.lower().endswith(('.mpg', '.mpeg', '.mp4')):
            writer = FFMpegWriter(fps=fps)
        else:
            writer = PillowWriter(fps=fps)
        
        # Save the animation
        try:
            ani.save(filename, dpi=dpi, writer=writer)
            pbar.close()
            logger.info(f"Saved file {filename}")
        except Exception as e:
            pbar.close()
            logger.error(f"Error saving animation: {e}")
            plt.switch_backend(backend)
            return None
    
        plt.switch_backend(backend)
        return filename
        
        
def body_map(body:str,
             observer:str,
             time: apt.Time | None = None,
             locations: list[TwoValues] | dict[str, TwoValues] = None,
             title:str=None,
             detail:str=None, reread_usgs=False,
             radius_to_plot=None,
             fps=10, dpi=75, filename=None,
             ax: Axes | None = None, return_axes=True, verbose=False,
             color_location="red", color_phase='black',
             color_background='black', color_title='white',
             color_local_time='black', color_poles="blue",
             show_angles=False,
             ):
    """
    Generate visualization of solar system bodies as either static images or animations.
    
    This is the main user-facing function that combines the functionality of 
    BodyVisualizer.create_image and BodyVisualizer.create_video depending on 
    whether time is a scalar or array.

    NOTE: The Verbose Parameter is expected to cause tqdm (progress bar) bugs and repeated rendering of the loading bar. 
    
    Parameters
    ----------
    body : str
        Name of the body to visualize
    observer : str or astropy.table.Row
        Either location name or ephemeris row
    time : astropy.time.Time, optional
        Time(s) to visualize. If scalar, creates an image; if array, creates a video;
        if None, uses time from ephemeris in observer
    locations : list or dict, optional
        Locations on the body to mark, either as list of (lon, lat) tuples
        or dict with name: (lon, lat) entries
    title : str, optional
        Title for the visualization (auto-generated if None)
    detail : str, optional
        Space-separated keywords to filter map alternatives
    reread_usgs : bool, default=False
        Whether to ignore the cache and fetch fresh map data. This will override the directive of the cache creation if it is set to false its force attribute.
    radius_to_plot : float, optional
        Radius of the field of view in arcseconds (auto-detected if None)
    fps : int, default=10
        Frames per second for video output (ignored for static images)
    dpi : int, default=75
        Resolution for video output (ignored for static images)
    filename : str, optional
        Output filename for video (auto-generated if None, ignored for static images)
    ax : matplotlib.axes.Axes, optional
        Axes to draw on (created if None)
    return_axes : bool, default=True
        If True, return the Axes object; if False, return list of artists
        (only applies to static images)
    verbose : bool, default=True
        Whether to print detailed information
    color_location : str, default="red"
        Color for location markers and labels
    color_phase : str, default='black'
        Color for night side shading and local time indicators
    color_background : str, default='black'
        Background color for the figure
    color_title : str, default='white'
        Color for the title text
    color_local_time : str, default='black'
        Color for local time lines and labels
    color_poles : str, default="blue"
        Color for pole markers and coordinate lines
    show_angles : bool, default=False
        Whether to show incidence and emission angles in location labels
        
    Returns
    -------
    matplotlib.axes.Axes, list, or str
        For static images, returns Axes object or list of artists depending on return_axes.
        For animations, returns the path to the saved file.
        
    Raises
    ------
    TypeError
        If time is None but observer is not an ephemeris row
    """
    # Common parameters for both image and video
    common_params = {
        'locations': locations,
        'title': title,
        'detail': detail,
        'reread_usgs': reread_usgs,
        'radius_to_plot': radius_to_plot,
        'ax': ax,
        'verbose': verbose,
        'color_location': color_location,
        'color_phase': color_phase,
        'color_background': color_background,
        'color_title': color_title,
        'color_local_time': color_local_time,
        'color_poles': color_poles,
        'show_angles': show_angles,
    }
    


    if time is None:
        if isinstance(observer, Table.Row):
            ephemeris_line = observer
            logger.info(f"Time is None. Using time from ephemeris: {apt.Time(ephemeris_line['jd'], format='jd')}")
            time = apt.Time(ephemeris_line['jd'], format='jd')
        else:
            logger.info("Time is None. Using now")
            time = apt.Time.now()
    
    # Case 1: time is either none or an scalar
    if time.isscalar:

        # Get ephemeris data for the specified time
        site = apc.EarthLocation.of_site(observer)
        request = HorizonsInterface.jpl_observer_from_location(site) | \
                HorizonsInterface.jpl_body_from_str(body) | \
                HorizonsInterface.jpl_times_from_time(time)
        ephemeris_line = HorizonsInterface.read_jpl(request)[0]
        
        return BodyVisualizer.create_image(
            body=body,
            ephemeris_line=ephemeris_line,
            return_axes=return_axes,
            **common_params
        )
    
    # Case 2: Time is an array
    else:
        
        site = apc.EarthLocation.of_site(observer)
        request = HorizonsInterface.jpl_observer_from_location(site) | \
                HorizonsInterface.jpl_body_from_str(body) | \
                HorizonsInterface.jpl_times_from_time(time)
        ephemeris_lines = HorizonsInterface.read_jpl(request)
        
        # Additional parameters for video
        video_params = {
            'filename': filename,
            'fps': fps,
            'dpi': dpi
        }
        
        return BodyVisualizer.create_video(
            body=body,
            ephemeris_lines=ephemeris_lines,
            times=time,
            **common_params,
            **video_params
        )



def body_path(body,
              observer,
              times: apt.Time,
              use_jpl: bool = False,
              ):
    """

    Parameters
    ----------
    use_jpl
    body
    observer
    times
    """

    if use_jpl:
        return HorizonsInterface.path_from_jpl(body, observer, times)

    site = apc.EarthLocation.of_site(observer)
    body_object = apc.get_body(body, times, location=site)

    return QTable([times, times.jd, body_object,
                   body_object.ra.degree, body_object.dec.degree],
                  names=['time', 'jd', 'skycoord', 'ra', 'dec'])
<|MERGE_RESOLUTION|>--- conflicted
+++ resolved
@@ -30,18 +30,11 @@
 logger = logging.getLogger(__name__)
 
 
-<<<<<<< HEAD
 jpl_cache = AstroCache(max_cache=int(1e12), lifetime=30,)
 usgs_map_cache = AstroCache(max_cache=int(1e12), lifetime=30,
                                hashable_kw=['detail'], label_on_disk='USGSmap',
                                force= False,
                                verbose=True)
-=======
-jpl_cache = AstroCache(max_cache=1e12, lifetime=30,)
-usgs_map_cache = AstroCache(max_cache=30, lifetime=30,
-                            hashable_kw=['detail'], label_on_disk='USGSmap',
-                            force_kwd="no_cache")
->>>>>>> 091d6b6c
 
 
 class HorizonsInterface:
@@ -1086,7 +1079,6 @@
         if not hasattr(BodyVisualizer.create_frame, "_warning_shown"):
             BodyVisualizer.create_frame._warning_shown = False
 
-<<<<<<< HEAD
 
         image = BodyVisualizer.usgs_map_image(body, 
                                             detail=detail, 
@@ -1094,9 +1086,6 @@
                                             warning_shown=BodyVisualizer.create_frame._warning_shown,
                                             verbose =verbose, 
                                             force= reread_usgs)
-=======
-        image = BodyVisualizer.usgs_map_image(body, detail=detail, warn_multiple=not reread_usgs, warning_shown=BodyVisualizer.create_frame._warning_shown,verbose =verbose)
->>>>>>> 091d6b6c
         if image is None:
             raise ValueError(f"Could not get image for {body}")
 

--- conflicted
+++ resolved
@@ -1,11 +1,5 @@
 [project]
 name = "procastro"
-<<<<<<< HEAD
-version = "0.0.0"
-description = "Framework to process astronomical data files"
-authors = [{ name = "Patricio Rojo", email = "pato@das.uchile.cl" }]
-requires-python = "~=3.12"
-=======
 version = "0.2.0"
 description = "Framework to easily process astronomical data files"
 requires-python = ">=3.13"
@@ -27,9 +21,6 @@
 ]
 
 authors = ["Patricio Rojo <pato@das.uchile.cl>"]
-license = "BSD-3-Clause"
->>>>>>> 091d6b6c
-readme = "README.md"
 license = "BSD-3-Clause"
 dependencies = [
     "asdf-astropy>=0.4.0,<0.5",
@@ -54,7 +45,6 @@
     "cachetools>=6.1.0",
 ]
 
-<<<<<<< HEAD
 [project.optional-dependencies]
 docs = []
 
@@ -75,28 +65,6 @@
     "sphinxcontrib-napoleon==0.7",
 ]
 
-[tool.poetry-dynamic-versioning]
-enable = true
-
-[tool.uv]
-default-groups = [
-    "dev",
-    "test",
-    "docs",
-]
-
-[tool.poetry-dynamic-versioning.substitution]
-
-[tool.hatch.build.targets.sdist]
-exclude = ["execs"]
-
-[tool.hatch.build.targets.wheel]
-exclude = ["execs"]
-
-[build-system]
-requires = ["poetry-core", "poetry-dynamic-versioning"]
-build-backend = "poetry_dynamic_versioning.backend"
-=======
 [dependency-groups]
 dev = [
     "ipython>=9.2.0",
@@ -110,4 +78,3 @@
 test = [
     "pytest>=8.3.5",
 ]
->>>>>>> 091d6b6c
